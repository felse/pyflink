/***********************************************************************************************************************
 *
 * Copyright (C) 2010 by the Stratosphere project (http://stratosphere.eu)
 *
 * Licensed under the Apache License, Version 2.0 (the "License"); you may not use this file except in compliance with
 * the License. You may obtain a copy of the License at
 *
 *     http://www.apache.org/licenses/LICENSE-2.0
 *
 * Unless required by applicable law or agreed to in writing, software distributed under the License is distributed on
 * an "AS IS" BASIS, WITHOUT WARRANTIES OR CONDITIONS OF ANY KIND, either express or implied. See the License for the
 * specific language governing permissions and limitations under the License.
 *
 **********************************************************************************************************************/

package eu.stratosphere.nephele.jobmanager.scheduler.queue;

import java.util.ArrayDeque;
import java.util.Deque;
import java.util.Iterator;
import java.util.List;
import java.util.Map;

import org.apache.hadoop.util.StringUtils;

import eu.stratosphere.nephele.execution.ExecutionState;
import eu.stratosphere.nephele.executiongraph.ExecutionGraph;
import eu.stratosphere.nephele.executiongraph.ExecutionGraphIterator;
import eu.stratosphere.nephele.executiongraph.ExecutionStage;
import eu.stratosphere.nephele.executiongraph.ExecutionStageListener;
import eu.stratosphere.nephele.executiongraph.ExecutionVertex;
import eu.stratosphere.nephele.executiongraph.InternalJobStatus;
import eu.stratosphere.nephele.executiongraph.JobStatusListener;
import eu.stratosphere.nephele.instance.AllocatedResource;
import eu.stratosphere.nephele.instance.InstanceException;
import eu.stratosphere.nephele.instance.InstanceManager;
import eu.stratosphere.nephele.instance.InstanceRequestMap;
import eu.stratosphere.nephele.instance.InstanceType;
import eu.stratosphere.nephele.instance.InstanceTypeDescription;
import eu.stratosphere.nephele.jobgraph.JobID;
import eu.stratosphere.nephele.jobmanager.DeploymentManager;
import eu.stratosphere.nephele.jobmanager.scheduler.AbstractScheduler;
import eu.stratosphere.nephele.jobmanager.scheduler.SchedulingException;

/**
 * The queue scheduler mains of queue of all submitted jobs and executes one job at a time.
 * 
 * @author warneke
 */
public class QueueScheduler extends AbstractScheduler implements JobStatusListener, ExecutionStageListener {

	/**
	 * The job queue where all submitted jobs go to.
	 */
	private Deque<ExecutionGraph> jobQueue = new ArrayDeque<ExecutionGraph>();

	/**
	 * Constructs a new queue scheduler.
	 * 
	 * @param deploymentManager
	 *        the deployment manager assigned to this scheduler
	 * @param instanceManager
	 *        the instance manager to be used with this scheduler
	 */
	public QueueScheduler(final DeploymentManager deploymentManager, final InstanceManager instanceManager) {
		super(deploymentManager, instanceManager);
	}

	/**
	 * Removes the job represented by the given {@link ExecutionGraph} from the scheduler.
	 * 
	 * @param executionGraphToRemove
	 *        the job to be removed
	 */
	void removeJobFromSchedule(final ExecutionGraph executionGraphToRemove) {

		boolean removedFromQueue = false;

		synchronized (this.jobQueue) {

			final Iterator<ExecutionGraph> it = this.jobQueue.iterator();
			while (it.hasNext()) {

				final ExecutionGraph executionGraph = it.next();
				if (executionGraph.getJobID().equals(executionGraphToRemove.getJobID())) {
					removedFromQueue = true;
					it.remove();
					break;
				}
			}
		}

		if (!removedFromQueue) {
			LOG.error("Cannot find job " + executionGraphToRemove.getJobName() + " ("
				+ executionGraphToRemove.getJobID() + ") to remove");
		}
	}

	/**
<<<<<<< HEAD
	 * Checks if the given {@link AllocatedResource} is still required for the
	 * execution of the given execution graph. If the resource is no longer
	 * assigned to a vertex that is either currently running or about to run
	 * the given resource is returned to the instance manager for deallocation.
	 * 
	 * @param executionGraph
	 *        the execution graph the provided resource has been used for so far
	 * @param allocatedResource
	 *        the allocated resource to check the assignment for
	 */
	void checkAndReleaseAllocatedResource(final ExecutionGraph executionGraph, final AllocatedResource allocatedResource) {

		if (allocatedResource.getInstance() == null) {
			LOG.error("Instance of allocated resource is null");
			return;
		}

		if (allocatedResource.getInstance() instanceof DummyInstance) {
			return;
		}

		final List<ExecutionVertex> assignedVertices = executionGraph
			.getVerticesAssignedToResource(allocatedResource);
		if (assignedVertices.isEmpty()) {
			return;
		}

		synchronized (this.jobQueue) {

			boolean instanceCanBeReleased = true;
			final Iterator<ExecutionVertex> it = assignedVertices.iterator();
			while (it.hasNext()) {
				final ExecutionVertex vertex = it.next();
				final ExecutionState state = vertex.getExecutionState();

				if (state == ExecutionState.ASSIGNED || state == ExecutionState.READY
					|| state == ExecutionState.RUNNING || state == ExecutionState.FINISHING
					|| state == ExecutionState.CANCELING) {
					instanceCanBeReleased = false;
					break;
				}
			}

			if (instanceCanBeReleased) {
				LOG.info("Releasing instance " + allocatedResource.getInstance());
				try {
					getInstanceManager().releaseAllocatedResource(executionGraph.getJobID(), executionGraph
						.getJobConfiguration(), allocatedResource);
				} catch (InstanceException e) {
					LOG.error(StringUtils.stringifyException(e));
				}
			}
		}
	}

	/**
=======
>>>>>>> 73e4e366
	 * {@inheritDoc}
	 */
	@Override
	public void schedulJob(final ExecutionGraph executionGraph) throws SchedulingException {

		// Get Map of all available Instance types
		final Map<InstanceType, InstanceTypeDescription> availableInstances = getInstanceManager()
			.getMapOfAvailableInstanceTypes();

		for (int i = 0; i < executionGraph.getNumberOfStages(); i++) {

			final InstanceRequestMap instanceRequestMap = new InstanceRequestMap();
			final ExecutionStage stage = executionGraph.getStage(i);
			stage.collectRequiredInstanceTypes(instanceRequestMap, ExecutionState.CREATED);

			// Iterator over required Instances
			final Iterator<Map.Entry<InstanceType, Integer>> it = instanceRequestMap.getMinimumIterator();
			while (it.hasNext()) {

				final Map.Entry<InstanceType, Integer> entry = it.next();

				final InstanceTypeDescription descr = availableInstances.get(entry.getKey());
				if (descr == null) {
					throw new SchedulingException("Unable to schedule job: No instance of type " + entry.getKey()
						+ " available");
				}

				if (descr.getMaximumNumberOfAvailableInstances() != -1
					&& descr.getMaximumNumberOfAvailableInstances() < entry.getValue().intValue()) {
					throw new SchedulingException("Unable to schedule job: " + entry.getValue().intValue()
						+ " instances of type " + entry.getKey() + " required, but only "
						+ descr.getMaximumNumberOfAvailableInstances() + " are available");
				}
			}
		}

		// Subscribe to job status notifications
		executionGraph.registerJobStatusListener(this);

		// Register execution listener for each vertex
		final ExecutionGraphIterator it2 = new ExecutionGraphIterator(executionGraph, true);
		while (it2.hasNext()) {

			final ExecutionVertex vertex = it2.next();
			vertex.getEnvironment().registerExecutionListener(new QueueExecutionListener(this, vertex));
		}

		// Register the scheduler as an execution stage listener
		executionGraph.registerExecutionStageListener(this);

		// Add job to the job queue (important to add job to queue before requesting instances)
		synchronized (this.jobQueue) {
			this.jobQueue.add(executionGraph);

			// Request resources for the first stage of the job
			final ExecutionStage executionStage = executionGraph.getCurrentExecutionStage();
			try {
				requestInstances(executionStage);
			} catch (InstanceException e) {
				final String exceptionMessage = StringUtils.stringifyException(e);
				LOG.error(exceptionMessage);
				this.jobQueue.remove(executionGraph);
				throw new SchedulingException(exceptionMessage);
			}
		}
	}

	/**
	 * {@inheritDoc}
	 */
	@Override
	public ExecutionGraph getExecutionGraphByID(final JobID jobID) {

		synchronized (this.jobQueue) {

			final Iterator<ExecutionGraph> it = this.jobQueue.iterator();
			while (it.hasNext()) {

				final ExecutionGraph executionGraph = it.next();
				if (executionGraph.getJobID().equals(jobID)) {
					return executionGraph;
				}
			}
		}

		return null;
	}

	/**
	 * {@inheritDoc}
	 */
	@Override
	public void allocatedResourcesDied(final JobID jobID, final List<AllocatedResource> allocatedResources) {
		// TODO Auto-generated method stub

	}

	/**
	 * {@inheritDoc}
	 */
	@Override
	public void shutdown() {

		synchronized (this.jobQueue) {
			this.jobQueue.clear();
		}

	}

	/**
	 * {@inheritDoc}
	 */
	@Override
	public void jobStatusHasChanged(final ExecutionGraph executionGraph, final InternalJobStatus newJobStatus,
			final String optionalMessage) {

		if (newJobStatus == InternalJobStatus.FAILED || newJobStatus == InternalJobStatus.FINISHED
			|| newJobStatus == InternalJobStatus.CANCELED) {
			removeJobFromSchedule(executionGraph);
		}
	}

	/**
	 * {@inheritDoc}
	 */
	@Override
	public void nextExecutionStageEntered(final JobID jobID, final ExecutionStage executionStage) {

		// Request new instances if necessary
		try {
			requestInstances(executionStage);
		} catch (InstanceException e) {
			// TODO: Handle error correctly
			LOG.error(StringUtils.stringifyException(e));
		}

		// Deploy the assigned vertices
		deployAssignedVertices(executionStage.getExecutionGraph());
	}
}<|MERGE_RESOLUTION|>--- conflicted
+++ resolved
@@ -97,65 +97,6 @@
 	}
 
 	/**
-<<<<<<< HEAD
-	 * Checks if the given {@link AllocatedResource} is still required for the
-	 * execution of the given execution graph. If the resource is no longer
-	 * assigned to a vertex that is either currently running or about to run
-	 * the given resource is returned to the instance manager for deallocation.
-	 * 
-	 * @param executionGraph
-	 *        the execution graph the provided resource has been used for so far
-	 * @param allocatedResource
-	 *        the allocated resource to check the assignment for
-	 */
-	void checkAndReleaseAllocatedResource(final ExecutionGraph executionGraph, final AllocatedResource allocatedResource) {
-
-		if (allocatedResource.getInstance() == null) {
-			LOG.error("Instance of allocated resource is null");
-			return;
-		}
-
-		if (allocatedResource.getInstance() instanceof DummyInstance) {
-			return;
-		}
-
-		final List<ExecutionVertex> assignedVertices = executionGraph
-			.getVerticesAssignedToResource(allocatedResource);
-		if (assignedVertices.isEmpty()) {
-			return;
-		}
-
-		synchronized (this.jobQueue) {
-
-			boolean instanceCanBeReleased = true;
-			final Iterator<ExecutionVertex> it = assignedVertices.iterator();
-			while (it.hasNext()) {
-				final ExecutionVertex vertex = it.next();
-				final ExecutionState state = vertex.getExecutionState();
-
-				if (state == ExecutionState.ASSIGNED || state == ExecutionState.READY
-					|| state == ExecutionState.RUNNING || state == ExecutionState.FINISHING
-					|| state == ExecutionState.CANCELING) {
-					instanceCanBeReleased = false;
-					break;
-				}
-			}
-
-			if (instanceCanBeReleased) {
-				LOG.info("Releasing instance " + allocatedResource.getInstance());
-				try {
-					getInstanceManager().releaseAllocatedResource(executionGraph.getJobID(), executionGraph
-						.getJobConfiguration(), allocatedResource);
-				} catch (InstanceException e) {
-					LOG.error(StringUtils.stringifyException(e));
-				}
-			}
-		}
-	}
-
-	/**
-=======
->>>>>>> 73e4e366
 	 * {@inheritDoc}
 	 */
 	@Override
