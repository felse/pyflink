--- conflicted
+++ resolved
@@ -206,10 +206,6 @@
 		clearPath(FLINK_HDFS_PATH);
 		FileCache.copy(new Path(tmpPath), new Path(FLINK_HDFS_PATH), true);
 		env.registerCachedFile(FLINK_HDFS_PATH, FLINK_PYTHON_DC_ID);
-<<<<<<< HEAD
-=======
-		//clearPath(tmpPath);
->>>>>>> 1c3a3017
 	}
 
 	private void startPython(String tempPath, String[] args) throws IOException {
