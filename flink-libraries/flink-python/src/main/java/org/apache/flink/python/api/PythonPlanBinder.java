/**
 * Licensed to the Apache Software Foundation (ASF) under one or more contributor license agreements. See the NOTICE
 * file distributed with this work for additional information regarding copyright ownership. The ASF licenses this file
 * to you under the Apache License, Version 2.0 (the "License"); you may not use this file except in compliance with the
 * License. You may obtain a copy of the License at
 *
 * http://www.apache.org/licenses/LICENSE-2.0
 *
 * Unless required by applicable law or agreed to in writing, software distributed under the License is distributed on
 * an "AS IS" BASIS, WITHOUT WARRANTIES OR CONDITIONS OF ANY KIND, either express or implied. See the License for the
 * specific language governing permissions and limitations under the License.
 */
package org.apache.flink.python.api;

import java.io.File;
import java.io.IOException;
import java.net.URI;
import java.net.URISyntaxException;
import java.util.Arrays;
import java.util.HashMap;
import java.util.Random;

import org.apache.flink.api.common.JobExecutionResult;
import org.apache.flink.api.common.io.FileOutputFormat;
import org.apache.flink.api.common.io.InputFormat;
import org.apache.flink.api.common.restartstrategy.RestartStrategies;
import org.apache.flink.api.java.DataSet;
import org.apache.flink.api.java.ExecutionEnvironment;
import org.apache.flink.api.java.LocalEnvironment;
import org.apache.flink.api.java.io.PrintingOutputFormat;
import org.apache.flink.api.java.io.TupleCsvInputFormat;
import org.apache.flink.api.java.operators.AggregateOperator;
import org.apache.flink.api.java.operators.CoGroupRawOperator;
import org.apache.flink.api.java.operators.CrossOperator.DefaultCross;
import org.apache.flink.api.java.operators.Grouping;
import org.apache.flink.api.common.operators.Keys;
import org.apache.flink.api.java.operators.SortedGrouping;
import org.apache.flink.api.java.operators.UdfOperator;
import org.apache.flink.api.java.operators.UnsortedGrouping;
import org.apache.flink.api.java.tuple.Tuple;
import org.apache.flink.api.java.typeutils.TupleTypeInfo;
import org.apache.flink.configuration.Configuration;
import org.apache.flink.configuration.GlobalConfiguration;
import org.apache.flink.core.fs.FileSystem;
import org.apache.flink.core.fs.Path;
import org.apache.flink.python.api.functions.util.NestedKeyDiscarder;
import org.apache.flink.python.api.functions.util.StringTupleDeserializerMap;
import org.apache.flink.python.api.PythonOperationInfo.DatasizeHint;
import static org.apache.flink.python.api.PythonOperationInfo.DatasizeHint.HUGE;
import static org.apache.flink.python.api.PythonOperationInfo.DatasizeHint.NONE;
import static org.apache.flink.python.api.PythonOperationInfo.DatasizeHint.TINY;
import org.apache.flink.python.api.functions.PythonCoGroup;
import org.apache.flink.python.api.functions.util.IdentityGroupReduce;
import org.apache.flink.python.api.functions.PythonMapPartition;
import org.apache.flink.python.api.functions.util.KeyDiscarder;
import org.apache.flink.python.api.functions.util.SerializerMap;
import org.apache.flink.python.api.functions.util.StringDeserializerMap;
import org.apache.flink.python.api.io.PythonInputFormat;
import org.apache.flink.python.api.io.PythonOutputFormat;
import org.apache.flink.python.api.streaming.plan.PythonPlanStreamer;
import org.apache.flink.runtime.filecache.FileCache;
import org.slf4j.Logger;
import org.slf4j.LoggerFactory;

/**
 * This class allows the execution of a Flink plan written in python.
 */
public class PythonPlanBinder {
	static final Logger LOG = LoggerFactory.getLogger(PythonPlanBinder.class);

	public static final String ARGUMENT_PYTHON_2 = "2";
	public static final String ARGUMENT_PYTHON_3 = "3";

	public static final String FLINK_PYTHON_DC_ID = "flink";
	public static final String FLINK_PYTHON_PLAN_NAME = File.separator + "plan.py";

	public static final String FLINK_PYTHON2_BINARY_KEY = "python.binary.python2";
	public static final String FLINK_PYTHON3_BINARY_KEY = "python.binary.python3";
	public static final String PLANBINDER_CONFIG_BCVAR_COUNT = "PLANBINDER_BCVAR_COUNT";
	public static final String PLANBINDER_CONFIG_BCVAR_NAME_PREFIX = "PLANBINDER_BCVAR_";
	public static String FLINK_PYTHON2_BINARY_PATH = GlobalConfiguration.getString(FLINK_PYTHON2_BINARY_KEY, "python");
	public static String FLINK_PYTHON3_BINARY_PATH = GlobalConfiguration.getString(FLINK_PYTHON3_BINARY_KEY, "python3");

	private static final Random r = new Random();

	public static final String FLINK_PYTHON_FILE_PATH = System.getProperty("java.io.tmpdir") + File.separator + "flink_plan";
	private static final String FLINK_PYTHON_REL_LOCAL_PATH = File.separator + "resources" + File.separator + "python";
	private static final String FLINK_DIR = System.getenv("FLINK_ROOT_DIR");
	private static String FULL_PATH;

	public static StringBuilder arguments = new StringBuilder();

	public static boolean usePython3 = false;

	private static String FLINK_HDFS_PATH = "hdfs://gms41:50040/tmp";
	public static final String FLINK_TMP_DATA_DIR = System.getProperty("java.io.tmpdir") + File.separator + "flink_data";

	private HashMap<Integer, Object> sets = new HashMap<>();
	public ExecutionEnvironment env;
	private PythonPlanStreamer streamer;
	private String tmpPath;

	public static final int MAPPED_FILE_SIZE = 1024 * 1024 * 64;

	/**
	 * Entry point for the execution of a python plan.
	 *
	 * @param args planPath[ package1[ packageX[ - parameter1[ parameterX]]]]
	 * @throws Exception
	 */
	public static void main(String[] args) throws Exception {
		if (args.length < 2) {
			System.out.println("Usage: ./bin/pyflink<2/3>.[sh/bat] <pathToScript>[ <pathToPackage1>[ <pathToPackageX]][ - <parameter1>[ <parameterX>]]");
			return;
		}
		usePython3 = args[0].equals(ARGUMENT_PYTHON_3);
		PythonPlanBinder binder = new PythonPlanBinder();
		binder.runPlan(Arrays.copyOfRange(args, 1, args.length));
	}

	public PythonPlanBinder() throws IOException {
		FLINK_PYTHON2_BINARY_PATH = GlobalConfiguration.getString(FLINK_PYTHON2_BINARY_KEY, "python");
		FLINK_PYTHON3_BINARY_PATH = GlobalConfiguration.getString(FLINK_PYTHON3_BINARY_KEY, "python3");
		FULL_PATH = FLINK_DIR != null
				//command-line
				? FLINK_DIR + FLINK_PYTHON_REL_LOCAL_PATH
				//testing
				: new Path(FileSystem.getLocalFileSystem().getWorkingDirectory(), "src/main/python/org/apache/flink/python/api").toString();
	}

	private void runPlan(String[] args) throws Exception {
		env = ExecutionEnvironment.getExecutionEnvironment();

		int split = 0;
		for (int x = 0; x < args.length; x++) {
			if (args[x].compareTo("-") == 0) {
				split = x;
			}
		}

		try {
			this.tmpPath = FLINK_PYTHON_FILE_PATH + r.nextInt();
			prepareFiles(tmpPath, Arrays.copyOfRange(args, 0, split == 0 ? 1 : split));
			startPython(tmpPath, Arrays.copyOfRange(args, split == 0 ? args.length : split + 1, args.length));
			receivePlan();

			if (env instanceof LocalEnvironment) {
				FLINK_HDFS_PATH = "file:" + System.getProperty("java.io.tmpdir") + File.separator + "flink";
			}

			distributeFiles(tmpPath, env);
			JobExecutionResult jer = env.execute();
			sendResult(jer);
			close();
			clearPath(tmpPath);
		} catch (Exception e) {
			close();
			throw e;
		}
	}

	//=====Setup========================================================================================================
	/**
	 * Copies all files to a common directory (FLINK_PYTHON_FILE_PATH). This allows us to distribute it as one big
	 * package, and resolves PYTHONPATH issues.
	 *
	 * @param filePaths
	 * @throws IOException
	 * @throws URISyntaxException
	 */
	private void prepareFiles(String tempFilePath, String... filePaths) throws IOException, URISyntaxException {
		//Flink python package
		clearPath(tempFilePath);
		FileCache.copy(new Path(FULL_PATH), new Path(tempFilePath), false);

		//plan file		
		copyFile(filePaths[0], tempFilePath, FLINK_PYTHON_PLAN_NAME);

		//additional files/folders
		for (int x = 1; x < filePaths.length; x++) {
			copyFile(filePaths[x], tempFilePath, null);
		}
	}

	private static void clearPath(String path) throws IOException, URISyntaxException {
		FileSystem fs = FileSystem.get(new Path(path).toUri());
		if (fs.exists(new Path(path))) {
			fs.delete(new Path(path), true);
		}
	}

	private static void copyFile(String path, String target, String name) throws IOException, URISyntaxException {
		System.out.println("In copyFile: " + path + " target " + target + " name " + name);
		if (path.endsWith("/")) {
			path = path.substring(0, path.length() - 1);
		}
		String identifier = name == null ? path.substring(path.lastIndexOf("/")) : name;
		String tmpFilePath = target + "/" + identifier;
		clearPath(tmpFilePath);
		Path p = new Path(path);
		System.out.println(p);
		FileCache.copy(p.makeQualified(FileSystem.get(p.toUri())), new Path(tmpFilePath), true);
	}

	private static void distributeFiles(String tmpPath, ExecutionEnvironment env) throws IOException, URISyntaxException {
		clearPath(FLINK_HDFS_PATH);
		FileCache.copy(new Path(tmpPath), new Path(FLINK_HDFS_PATH), true);
		env.registerCachedFile(FLINK_HDFS_PATH, FLINK_PYTHON_DC_ID);
<<<<<<< HEAD
		//clearPath(tmpPath);
=======
>>>>>>> 57303232
	}

	private void startPython(String tempPath, String[] args) throws IOException {
		for (String arg : args) {
			arguments.append(" ").append(arg);
		}
		streamer = new PythonPlanStreamer();
		streamer.open(tempPath, arguments.toString());
	}

	private void sendResult(JobExecutionResult jer) throws IOException {
		long runtime = jer.getNetRuntime();
		streamer.sendRecord(runtime);
	}

	private void close() {
		try { //prevent throwing exception so that previous exceptions aren't hidden.
			FileSystem hdfs = FileSystem.get(new URI(FLINK_HDFS_PATH));
			hdfs.delete(new Path(FLINK_HDFS_PATH), true);

			FileSystem local = FileSystem.getLocalFileSystem();
			local.delete(new Path(FLINK_PYTHON_FILE_PATH), true);
			local.delete(new Path(FLINK_TMP_DATA_DIR), true);
			streamer.close();
		} catch (NullPointerException npe) {
		} catch (IOException ioe) {
			LOG.error("PythonAPI file cleanup failed. " + ioe.getMessage());
		} catch (URISyntaxException use) { // can't occur
		}
	}

	//====Plan==========================================================================================================
	private void receivePlan() throws IOException {
		receiveParameters();
		receiveOperations();
	}

	//====Environment===================================================================================================
	/**
	 * This enum contains the identifiers for all supported environment parameters.
	 */
	private enum Parameters {
		DOP,
		MODE,
		RETRY,
		LARGETUPLES
	}

	private void receiveParameters() throws IOException {
		for (int x = 0; x < 4; x++) {
			Tuple value = (Tuple) streamer.getRecord(true);
			switch (Parameters.valueOf(((String) value.getField(0)).toUpperCase())) {
				case DOP:
					Integer dop = (Integer) value.getField(1);
					env.setParallelism(dop);
					break;
				case MODE:
					//FLINK_HDFS_PATH = (Boolean) value.getField(1) ? "file:/tmp/flink" : "hdfs:/tmp/flink";
					FLINK_HDFS_PATH = (Boolean) value.getField(1) ? "file:/tmp/flink" : "hdfs://gms41:50040/tmp";
					break;
				case RETRY:
					int retry = (Integer) value.getField(1);
					env.setRestartStrategy(RestartStrategies.fixedDelayRestart(retry, 10000L));
					break;
				case LARGETUPLES:
					Boolean lt = (Boolean)value.getField(1);
					env.setLargeTuples(lt);
					break;
			}
		}
		if (env.getParallelism() < 0) {
			env.setParallelism(1);
		}
	}

	//====Operations====================================================================================================
	/**
	 * This enum contains the identifiers for all supported DataSet operations.
	 */
	protected enum Operation {
		SOURCE_CSV, SOURCE_TEXT, SOURCE_VALUE, SOURCE_SEQ, SOURCE_CUSTOM, SINK_CSV, SINK_TEXT, SINK_PRINT,
		SORT, UNION, FIRST, DISTINCT, GROUPBY, AGGREGATE,
		REBALANCE, PARTITION_HASH,
		BROADCAST,
		COGROUP, CROSS, CROSS_H, CROSS_T, FILTER, FLATMAP, GROUPREDUCE, JOIN, JOIN_H, JOIN_T, MAP, REDUCE, MAPPARTITION
	}

	private void receiveOperations() throws IOException {
		Integer operationCount = (Integer) streamer.getRecord(true);
		for (int x = 0; x < operationCount; x++) {
			PythonOperationInfo info = new PythonOperationInfo(streamer);
			Operation op;
			try {
				op = Operation.valueOf(info.identifier.toUpperCase());
			} catch (IllegalArgumentException iae) {
				throw new IllegalArgumentException("Invalid operation specified: " + info.identifier);
			}
			switch (op) {
				case SOURCE_CSV:
					createCsvSource(info);
					break;
				case SOURCE_TEXT:
					createTextSource(info);
					break;
				case SOURCE_VALUE:
					createValueSource(info);
					break;
				case SOURCE_SEQ:
					createSequenceSource(info);
					break;
				case SOURCE_CUSTOM:
					createCustomSource(info);
					break;
				case SINK_CSV:
					createCsvSink(info);
					break;
				case SINK_TEXT:
					createTextSink(info);
					break;
				case SINK_PRINT:
					createPrintSink(info);
					break;
				case BROADCAST:
					createBroadcastVariable(info);
					break;
				case AGGREGATE:
					createAggregationOperation(info);
					break;
				case DISTINCT:
					createDistinctOperation(info);
					break;
				case FIRST:
					createFirstOperation(info);
					break;
				case PARTITION_HASH:
					createHashPartitionOperation(info);
					break;
				case REBALANCE:
					createRebalanceOperation(info);
					break;
				case GROUPBY:
					createGroupOperation(info);
					break;
				case SORT:
					createSortOperation(info);
					break;
				case UNION:
					createUnionOperation(info);
					break;
				case COGROUP:
					createCoGroupOperation(info);
					break;
				case CROSS:
					createCrossOperation(NONE, info);
					break;
				case CROSS_H:
					createCrossOperation(HUGE, info);
					break;
				case CROSS_T:
					createCrossOperation(TINY, info);
					break;
				case FILTER:
					createFilterOperation(info);
					break;
				case FLATMAP:
					createFlatMapOperation(info);
					break;
				case GROUPREDUCE:
					createGroupReduceOperation(info);
					break;
				case JOIN:
					createJoinOperation(NONE, info);
					break;
				case JOIN_H:
					createJoinOperation(HUGE, info);
					break;
				case JOIN_T:
					createJoinOperation(TINY, info);
					break;
				case MAP:
					createMapOperation(info);
					break;
				case MAPPARTITION:
					createMapPartitionOperation(info);
					break;
				case REDUCE:
					createReduceOperation(info);
					break;
			}
		}
	}

	private int getParallelism(PythonOperationInfo info) {
		return info.parallelism == -1 ? env.getParallelism() : info.parallelism;
	}

	@SuppressWarnings("unchecked")
	private void createCsvSource(PythonOperationInfo info) throws IOException {
		if (!(info.types instanceof TupleTypeInfo)) {
			throw new RuntimeException("The output type of a csv source has to be a tuple. The derived type is " + info);
		}
		Path path = new Path(info.path);
		String lineD = info.lineDelimiter;
		String fieldD = info.fieldDelimiter;
		TupleTypeInfo<?> types = (TupleTypeInfo) info.types;
		sets.put(info.setID, env.createInput(new TupleCsvInputFormat(path, lineD, fieldD, types), info.types).setParallelism(getParallelism(info)).name("CsvSource")
				.map(new SerializerMap<>()).setParallelism(getParallelism(info)).name("CsvSourcePostStep"));
	}

	private void createTextSource(PythonOperationInfo info) throws IOException {
		sets.put(info.setID, env.readTextFile(info.path).setParallelism(getParallelism(info)).name("TextSource")
				.map(new SerializerMap<String>()).setParallelism(getParallelism(info)).name("TextSourcePostStep"));
	}

	private void createValueSource(PythonOperationInfo info) throws IOException {
		sets.put(info.setID, env.fromElements(info.values).setParallelism(getParallelism(info)).name("ValueSource")
				.map(new SerializerMap<>()).setParallelism(getParallelism(info)).name("ValueSourcePostStep"));
	}

	private void createSequenceSource(PythonOperationInfo info) throws IOException {
		sets.put(info.setID, env.generateSequence(info.from, info.to).setParallelism(getParallelism(info)).name("SequenceSource")
				.map(new SerializerMap<Long>()).setParallelism(getParallelism(info)).name("SequenceSourcePostStep"));
	}

	//TODO: is the post step really necessary?
	private void createCustomSource(PythonOperationInfo info) {
		InputFormat format = createCustomInputFormat(info);
		sets.put(info.setID, env.createInput(format).setParallelism(getParallelism(info)).name("CustomSource"));
	}


	@SuppressWarnings("unchecked")
	private void createCsvSink(PythonOperationInfo info) throws IOException {
		DataSet parent = (DataSet) sets.get(info.parentID);
		parent.map(new StringTupleDeserializerMap()).setParallelism(getParallelism(info)).name("CsvSinkPreStep")
				.writeAsCsv(info.path, info.lineDelimiter, info.fieldDelimiter, info.writeMode).setParallelism(getParallelism(info)).name("CsvSink");
	}

	@SuppressWarnings("unchecked")
	private void createTextSink(PythonOperationInfo info) throws IOException {
		DataSet parent = (DataSet) sets.get(info.parentID);
		parent.map(new StringDeserializerMap()).setParallelism(getParallelism(info))
			.writeAsText(info.path, info.writeMode).setParallelism(getParallelism(info)).name("TextSink");
	}

	@SuppressWarnings("unchecked")
	private void createPrintSink(PythonOperationInfo info) throws IOException {
		DataSet parent = (DataSet) sets.get(info.parentID);
		parent.map(new StringDeserializerMap()).setParallelism(getParallelism(info)).name("PrintSinkPreStep")
			.output(new PrintingOutputFormat(info.toError)).setParallelism(getParallelism(info));
	}

	private void createBroadcastVariable(PythonOperationInfo info) throws IOException {
		UdfOperator<?> op1 = (UdfOperator) sets.get(info.parentID);
		DataSet<?> op2 = (DataSet) sets.get(info.otherID);

		op1.withBroadcastSet(op2, info.name);
		Configuration c = op1.getParameters();

		if (c == null) {
			c = new Configuration();
		}

		int count = c.getInteger(PLANBINDER_CONFIG_BCVAR_COUNT, 0);
		c.setInteger(PLANBINDER_CONFIG_BCVAR_COUNT, count + 1);
		c.setString(PLANBINDER_CONFIG_BCVAR_NAME_PREFIX + count, info.name);

		op1.withParameters(c);
	}

	private void createAggregationOperation(PythonOperationInfo info) throws IOException {
		DataSet op = (DataSet) sets.get(info.parentID);
		AggregateOperator ao = op.aggregate(info.aggregates[0].agg, info.aggregates[0].field);

		for (int x = 1; x < info.count; x++) {
			ao = ao.and(info.aggregates[x].agg, info.aggregates[x].field);
		}

		sets.put(info.setID, ao.setParallelism(getParallelism(info)).name("Aggregation"));
	}

	@SuppressWarnings("unchecked")
	private void createDistinctOperation(PythonOperationInfo info) throws IOException {
		DataSet op = (DataSet) sets.get(info.parentID);
		sets.put(info.setID, op.distinct(info.keys).setParallelism(getParallelism(info)).name("Distinct")
				.map(new KeyDiscarder()).setParallelism(getParallelism(info)).name("DistinctPostStep"));
	}

	private void createFirstOperation(PythonOperationInfo info) throws IOException {
		DataSet op = (DataSet) sets.get(info.parentID);
		sets.put(info.setID, op.first(info.count).setParallelism(getParallelism(info)).name("First"));
	}

	private void createGroupOperation(PythonOperationInfo info) throws IOException {
		DataSet op1 = (DataSet) sets.get(info.parentID);
		sets.put(info.setID, op1.groupBy(info.keys));
	}

	@SuppressWarnings("unchecked")
	private void createHashPartitionOperation(PythonOperationInfo info) throws IOException {
		DataSet op1 = (DataSet) sets.get(info.parentID);
		sets.put(info.setID, op1.partitionByHash(info.keys).setParallelism(getParallelism(info))
				.map(new KeyDiscarder()).setParallelism(getParallelism(info)).name("HashPartitionPostStep"));
	}

	private void createRebalanceOperation(PythonOperationInfo info) throws IOException {
		DataSet op = (DataSet) sets.get(info.parentID);
		sets.put(info.setID, op.rebalance().setParallelism(getParallelism(info)).name("Rebalance"));
	}

	private void createSortOperation(PythonOperationInfo info) throws IOException {
		Grouping op1 = (Grouping) sets.get(info.parentID);
		if (op1 instanceof UnsortedGrouping) {
			sets.put(info.setID, ((UnsortedGrouping) op1).sortGroup(info.field, info.order));
			return;
		}
		if (op1 instanceof SortedGrouping) {
			sets.put(info.setID, ((SortedGrouping) op1).sortGroup(info.field, info.order));
		}
	}

	@SuppressWarnings("unchecked")
	private void createUnionOperation(PythonOperationInfo info) throws IOException {
		DataSet op1 = (DataSet) sets.get(info.parentID);
		DataSet op2 = (DataSet) sets.get(info.otherID);
		sets.put(info.setID, op1.union(op2).setParallelism(getParallelism(info)).name("Union"));
	}

	@SuppressWarnings("unchecked")
	private void createCoGroupOperation(PythonOperationInfo info) {
		DataSet op1 = (DataSet) sets.get(info.parentID);
		DataSet op2 = (DataSet) sets.get(info.otherID);
		Keys.ExpressionKeys<?> key1 = new Keys.ExpressionKeys(info.keys1, op1.getType());
		Keys.ExpressionKeys<?> key2 = new Keys.ExpressionKeys(info.keys2, op2.getType());
		PythonCoGroup pcg = new PythonCoGroup(info.setID, info.types);
		sets.put(info.setID, new CoGroupRawOperator(op1, op2, key1, key2, pcg, info.types, info.name).setParallelism(getParallelism(info)));
	}

	@SuppressWarnings("unchecked")
	private void createCrossOperation(DatasizeHint mode, PythonOperationInfo info) {
		DataSet op1 = (DataSet) sets.get(info.parentID);
		DataSet op2 = (DataSet) sets.get(info.otherID);

		DefaultCross defaultResult;
		switch (mode) {
			case NONE:
				defaultResult = op1.cross(op2);
				break;
			case HUGE:
				defaultResult = op1.crossWithHuge(op2);
				break;
			case TINY:
				defaultResult = op1.crossWithTiny(op2);
				break;
			default:
				throw new IllegalArgumentException("Invalid Cross mode specified: " + mode);
		}

		defaultResult.setParallelism(getParallelism(info));
		if (info.usesUDF) {
			sets.put(info.setID, defaultResult.mapPartition(new PythonMapPartition(info.setID, info.types)).setParallelism(getParallelism(info)).name(info.name));
		} else {
			sets.put(info.setID, defaultResult.name("DefaultCross"));
		}
	}

	@SuppressWarnings("unchecked")
	private void createFilterOperation(PythonOperationInfo info) {
		DataSet op1 = (DataSet) sets.get(info.parentID);
		sets.put(info.setID, op1.mapPartition(new PythonMapPartition(info.setID, info.types)).setParallelism(getParallelism(info)).name(info.name));
	}

	@SuppressWarnings("unchecked")
	private void createFlatMapOperation(PythonOperationInfo info) {
		DataSet op1 = (DataSet) sets.get(info.parentID);
		sets.put(info.setID, op1.mapPartition(new PythonMapPartition(info.setID, info.types)).setParallelism(getParallelism(info)).name(info.name));
	}

	private void createGroupReduceOperation(PythonOperationInfo info) {
		Object op1 = sets.get(info.parentID);
		if (op1 instanceof DataSet) {
			sets.put(info.setID, applyGroupReduceOperation((DataSet) op1, info));
			return;
		}
		if (op1 instanceof UnsortedGrouping) {
			sets.put(info.setID, applyGroupReduceOperation((UnsortedGrouping) op1, info));
			return;
		}
		if (op1 instanceof SortedGrouping) {
			sets.put(info.setID, applyGroupReduceOperation((SortedGrouping) op1, info));
		}
	}

	@SuppressWarnings("unchecked")
	private DataSet applyGroupReduceOperation(DataSet op1, PythonOperationInfo info) {
		return op1.reduceGroup(new IdentityGroupReduce()).setCombinable(false).name("PythonGroupReducePreStep").setParallelism(getParallelism(info))
				.mapPartition(new PythonMapPartition(info.setID, info.types)).setParallelism(getParallelism(info)).name(info.name);
	}

	@SuppressWarnings("unchecked")
	private DataSet applyGroupReduceOperation(UnsortedGrouping op1, PythonOperationInfo info) {
		return op1.reduceGroup(new IdentityGroupReduce()).setCombinable(false).setParallelism(getParallelism(info)).name("PythonGroupReducePreStep")
				.mapPartition(new PythonMapPartition(info.setID, info.types)).setParallelism(getParallelism(info)).name(info.name);
	}

	@SuppressWarnings("unchecked")
	private DataSet applyGroupReduceOperation(SortedGrouping op1, PythonOperationInfo info) {
		return op1.reduceGroup(new IdentityGroupReduce()).setCombinable(false).setParallelism(getParallelism(info)).name("PythonGroupReducePreStep")
				.mapPartition(new PythonMapPartition(info.setID, info.types)).setParallelism(getParallelism(info)).name(info.name);
	}

	@SuppressWarnings("unchecked")
	private void createJoinOperation(DatasizeHint mode, PythonOperationInfo info) {
		DataSet op1 = (DataSet) sets.get(info.parentID);
		DataSet op2 = (DataSet) sets.get(info.otherID);

		if (info.usesUDF) {
			sets.put(info.setID, createDefaultJoin(op1, op2, info.keys1, info.keys2, mode, getParallelism(info))
					.mapPartition(new PythonMapPartition(info.setID, info.types)).setParallelism(getParallelism(info)).name(info.name));
		} else {
			sets.put(info.setID, createDefaultJoin(op1, op2, info.keys1, info.keys2, mode, getParallelism(info)));
		}
	}

	@SuppressWarnings("unchecked")
	private DataSet createDefaultJoin(DataSet op1, DataSet op2, String[] firstKeys, String[] secondKeys, DatasizeHint mode, int parallelism) {
		switch (mode) {
			case NONE:
				return op1.join(op2).where(firstKeys).equalTo(secondKeys).setParallelism(parallelism)
					.map(new NestedKeyDiscarder()).setParallelism(parallelism).name("DefaultJoinPostStep");
			case HUGE:
				return op1.joinWithHuge(op2).where(firstKeys).equalTo(secondKeys).setParallelism(parallelism)
					.map(new NestedKeyDiscarder()).setParallelism(parallelism).name("DefaultJoinPostStep");
			case TINY:
				return op1.joinWithTiny(op2).where(firstKeys).equalTo(secondKeys).setParallelism(parallelism)
					.map(new NestedKeyDiscarder()).setParallelism(parallelism).name("DefaultJoinPostStep");
			default:
				throw new IllegalArgumentException("Invalid join mode specified.");
		}
	}

	@SuppressWarnings("unchecked")
	private void createMapOperation(PythonOperationInfo info) {
		DataSet op1 = (DataSet) sets.get(info.parentID);
		sets.put(info.setID, op1.mapPartition(new PythonMapPartition(info.setID, info.types)).setParallelism(getParallelism(info)).name(info.name));
	}

	@SuppressWarnings("unchecked")
	private void createMapPartitionOperation(PythonOperationInfo info) {
		DataSet op1 = (DataSet) sets.get(info.parentID);
		sets.put(info.setID, op1.mapPartition(new PythonMapPartition(info.setID, info.types)).setParallelism(getParallelism(info)).name(info.name));
	}

	private void createReduceOperation(PythonOperationInfo info) {
		Object op1 = sets.get(info.parentID);
		if (op1 instanceof DataSet) {
			sets.put(info.setID, applyReduceOperation((DataSet) op1, info));
			return;
		}
		if (op1 instanceof UnsortedGrouping) {
			sets.put(info.setID, applyReduceOperation((UnsortedGrouping) op1, info));
		}
	}

	@SuppressWarnings("unchecked")
	private DataSet applyReduceOperation(DataSet op1, PythonOperationInfo info) {
		return op1.reduceGroup(new IdentityGroupReduce()).setCombinable(false).setParallelism(getParallelism(info)).name("PythonReducePreStep")
				.mapPartition(new PythonMapPartition(info.setID, info.types)).setParallelism(getParallelism(info)).name(info.name);
	}

	@SuppressWarnings("unchecked")
	private DataSet applyReduceOperation(UnsortedGrouping op1, PythonOperationInfo info) {
		return op1.reduceGroup(new IdentityGroupReduce()).setCombinable(false).setParallelism(getParallelism(info)).name("PythonReducePreStep")
				.mapPartition(new PythonMapPartition(info.setID, info.types)).setParallelism(getParallelism(info)).name(info.name);
	}

	protected InputFormat createCustomInputFormat(PythonOperationInfo info) {
		InputFormat format = new PythonInputFormat(new Path(info.path), info.setID, info.types, info.filter, info.computeSplits, this.tmpPath);
		return format;
	}

	protected FileOutputFormat createCustomOutputFormat(PythonOperationInfo info) {
		FileOutputFormat format = new PythonOutputFormat(new Path(), info.setID);
		return format;
	}

}<|MERGE_RESOLUTION|>--- conflicted
+++ resolved
@@ -190,7 +190,6 @@
 	}
 
 	private static void copyFile(String path, String target, String name) throws IOException, URISyntaxException {
-		System.out.println("In copyFile: " + path + " target " + target + " name " + name);
 		if (path.endsWith("/")) {
 			path = path.substring(0, path.length() - 1);
 		}
@@ -198,7 +197,6 @@
 		String tmpFilePath = target + "/" + identifier;
 		clearPath(tmpFilePath);
 		Path p = new Path(path);
-		System.out.println(p);
 		FileCache.copy(p.makeQualified(FileSystem.get(p.toUri())), new Path(tmpFilePath), true);
 	}
 
@@ -206,10 +204,7 @@
 		clearPath(FLINK_HDFS_PATH);
 		FileCache.copy(new Path(tmpPath), new Path(FLINK_HDFS_PATH), true);
 		env.registerCachedFile(FLINK_HDFS_PATH, FLINK_PYTHON_DC_ID);
-<<<<<<< HEAD
 		//clearPath(tmpPath);
-=======
->>>>>>> 57303232
 	}
 
 	private void startPython(String tempPath, String[] args) throws IOException {
