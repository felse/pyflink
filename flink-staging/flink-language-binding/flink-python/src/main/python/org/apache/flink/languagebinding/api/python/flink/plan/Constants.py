################################################################################
#  Licensed to the Apache Software Foundation (ASF) under one
#  or more contributor license agreements.  See the NOTICE file
#  distributed with this work for additional information
#  regarding copyright ownership.  The ASF licenses this file
#  to you under the Apache License, Version 2.0 (the
#  "License"); you may not use this file except in compliance
#  with the License.  You may obtain a copy of the License at
#
#      http://www.apache.org/licenses/LICENSE-2.0
#
#  Unless required by applicable law or agreed to in writing, software
#  distributed under the License is distributed on an "AS IS" BASIS,
#  WITHOUT WARRANTIES OR CONDITIONS OF ANY KIND, either express or implied.
#  See the License for the specific language governing permissions and
# limitations under the License.
################################################################################


class _Identifier(object):
    """
    Gotta be kept in sync with java constants!
    """
    SORT = "sort"
    GROUP = "groupby"
    COGROUP = "cogroup"
    CROSS = "cross"
    CROSSH = "cross_h"
    CROSST = "cross_t"
    FLATMAP = "flatmap"
    FILTER = "filter"
    MAPPARTITION = "mappartition"
    GROUPREDUCE = "groupreduce"
    JOIN = "join"
    JOINH = "join_h"
    JOINT = "join_t"
    MAP = "map"
    PROJECTION = "projection"
    REDUCE = "reduce"
    UNION = "union"
    SOURCE_CSV = "source_csv"
    SOURCE_TEXT = "source_text"
    SOURCE_VALUE = "source_value"
    SOURCE_ENVI = "source_envi"
<<<<<<< HEAD
    SOURCE_CUSTOM = "source_custom"
=======
    SOURCE_IMAGE_TUPLE = "source_image_tuple"
>>>>>>> 0676fd34
    SINK_CSV = "sink_csv"
    SINK_TEXT = "sink_text"
    SINK_PRINT = "sink_print"
    SINK_ENVI = "sink_envi"
    SINK_IMAGE_TUPLE = "sink_image_tuple"
    BROADCAST = "broadcast"


class _Fields(object):
    PARENT = "parent"
    OTHER = "other_set"
    SINKS = "sinks"
    IDENTIFIER = "identifier"
    FIELD = "field"
    ORDER = "order"
    KEYS = "keys"
    KEY1 = "key1"
    KEY2 = "key2"
    TYPES = "types"
    OPERATOR = "operator"
    META = "meta"
    NAME = "name"
    COMBINE = "combine"
    DELIMITER_LINE = "del_l"
    DELIMITER_FIELD = "del_f"
    WRITE_MODE = "write"
    PATH = "path"
    VALUES = "values"
    COMBINEOP = "combineop"
    CHILDREN = "children"
    BCVARS = "bcvars"
    PROJECTIONS = "projections"
    ID = "id"
    TO_ERR = "to_error"


class WriteMode(object):
    NO_OVERWRITE = 0
    OVERWRITE = 1


class Order(object):
    NONE = 0
    ASCENDING = 1
    DESCENDING = 2
    ANY = 3


class Tile(object):
    """
    Represents an envi tile (a blocked sub matrix of a scene in bsq)
    """
    def __init__(self):
        self._aquisitionDate = ""
        self._pathRow = ""
        self._leftUpperLat = 0.0
        self._leftUpperLon = 0.0
        self._rightLowerLat = 0.0
        self._rightLowerLon = 0.0
        self._width = -1
        self._height = -1
        self._band = -1
        self._xPixelWidth = 0.0
        self._yPixelWidth = 0.0
        self._content = bytearray()

    def update(self, leftUpper, rightLower, width, height, band,
               pathRow, acquisitionDate, xPixelWidth, yPixelWidth):
        leftUpperLat, leftUpperLon = leftUpper
        rightLowerLat, rightLowerLon = rightLower

        self._aquisitionDate = acquisitionDate
        self._pathRow = pathRow
        self._leftUpperLat = leftUpperLat
        self._leftUpperLon = leftUpperLon
        self._rightLowerLat = rightLowerLat
        self._rightLowerLon = rightLowerLon
        self._width = width
        self._height = height
        self._band = band
        self._xPixelWidth = xPixelWidth
        self._yPixelWidth = yPixelWidth

    def get_coordinate(self, index):
        index = index//2
        x = index % self._width
        y = index // self._width
        newLon = self._leftUpperLon + self._xPixelWidth * x
        newLat = self._leftUpperLat - self._yPixelWidth * y
        return (newLat, newLon)

    def get_content_index_from_coordinate(self, coord):
        lat, lon = coord
        latDiff = int(self._leftUpperLat - lat)
        lonDiff = int(lon - self._leftUpperLon)

        if latDiff < 0 or lonDiff < 0:
            return -1

        x = lonDiff // self._xPixelWidth
        y = latDiff // self._yPixelWidth

        return int(2 * (y * self._width + x))

class Cube(object):
    def __init__(self):
        """

        :return:
        """

class TimeSeries(object):
    def __init__(self):
        """

        :return:
        """


import sys

PY2 = sys.version_info[0] == 2
PY3 = sys.version_info[0] == 3

if PY2:
    BOOL = True
    INT = 1
    LONG = long(1)
    FLOAT = 2.5
    STRING = "type"
    BYTES = bytearray(b"byte")
    TILE = Tile()
    CUBE = Cube()
    TIMESERIES = TimeSeries()
elif PY3:
    BOOL = True
    INT = 1
    FLOAT = 2.5
    STRING = "type"
    BYTES = bytearray(b"byte")
    TILE = Tile()
    CUBE = Cube()
    TIMESERIES = TimeSeries()<|MERGE_RESOLUTION|>--- conflicted
+++ resolved
@@ -42,11 +42,8 @@
     SOURCE_TEXT = "source_text"
     SOURCE_VALUE = "source_value"
     SOURCE_ENVI = "source_envi"
-<<<<<<< HEAD
     SOURCE_CUSTOM = "source_custom"
-=======
     SOURCE_IMAGE_TUPLE = "source_image_tuple"
->>>>>>> 0676fd34
     SINK_CSV = "sink_csv"
     SINK_TEXT = "sink_text"
     SINK_PRINT = "sink_print"
@@ -74,6 +71,7 @@
     DELIMITER_FIELD = "del_f"
     WRITE_MODE = "write"
     PATH = "path"
+    FILTER = "filter"
     VALUES = "values"
     COMBINEOP = "combineop"
     CHILDREN = "children"
