--- conflicted
+++ resolved
@@ -41,11 +41,8 @@
     SOURCE_CSV = "source_csv"
     SOURCE_TEXT = "source_text"
     SOURCE_VALUE = "source_value"
-<<<<<<< HEAD
     SOURCE_ENVI = "source_envi"
-=======
     SOURCE_CUSTOM = "source_custom"
->>>>>>> f6cdceb1
     SINK_CSV = "sink_csv"
     SINK_TEXT = "sink_text"
     SINK_PRINT = "sink_print"
